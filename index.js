//'use strict';
const puppeteer = require('puppeteer');

const splinterlandsPage = require('./splinterlandsPage');
const user = require('./user');
const card = require('./cards');
const { clickOnElement, getElementText, getElementTextByXpath, teamActualSplinterToPlay, sleep, reload } = require('./helper');
const quests = require('./quests');
const ask = require('./possibleTeams');
const chalk = require('chalk');

let isMultiAccountMode = false;
let account = '';
let password = '';
let totalDec = 0;
let winTotal = 0;
let loseTotal = 0;
let undefinedTotal = 0;
const ecrRecoveryRatePerHour = 1.04;

// LOAD MY CARDS
async function getCards() {
    const myCards = await user.getPlayerCards(account)
    return myCards;
} 

async function getQuest() {
    return quests.getPlayerQuest(account)
        .then(x=>x)
        .catch(e=>console.log('No quest data, splinterlands API didnt respond, or you are wrongly using the email and password instead of username and posting key'))
}

async function closePopups(page) {
    console.log('check if any modal needs to be closed...')
	if (await clickOnElement(page, '.close', 4000) ) return;
	await clickOnElement(page, '.modal-close-new', 1000, 2000);
    await clickOnElement(page, '.modal-close', 4000, 2000);
}

async function checkEcr(page) {
    try {
        const ecr = await getElementTextByXpath(page, "//div[@class='dec-options'][1]/div[@class='value'][2]/div", 100);
        if(ecr) {
            console.log(chalk.bold.whiteBright.bgMagenta('Your current Energy Capture Rate is ' + ecr.split('.')[0] + "%"));
            return parseFloat(ecr)
        }
    } catch (e) {
        console.log(chalk.bold.redBright.bgBlack('ECR not defined'));
    }
}

async function findSeekingEnemyModal(page, visibleTimeout=5000) {
    let findOpponentDialogStatus = 0;
    /*  findOpponentDialogStatus value list
        0: modal #find_opponent_dialog has not appeared
        1: modal #find_opponent_dialog has appeared and not closed
        2: modal #find_opponent_dialog has appeared and closed
    */
<<<<<<< HEAD
    
    console.log('check #find_opponent_dialog modal visibility');
    findOpponentDialogStatus = await page.waitForSelector('#find_opponent_dialog', { timeout: visibleTimeout, visible: true })
        .then(()=> { console.log('find_opponent_dialog visible'); return 1; })
        .catch((e)=> { console.log(e.message); return 0; });

    if (findOpponentDialogStatus === 1) {
        console.log('waiting for an opponent...');
        findOpponentDialogStatus = await page.waitForSelector('#find_opponent_dialog', { timeout: 50000, hidden: true })
            .then(()=> { console.log('find_opponent_dialog has closed'); return 2; })
            .catch(async (e)=> {
                console.log(e.message);
                await reload(page); // reload the page, in case the page is not responding
                return 1;
            });
    }

    return findOpponentDialogStatus
}

async function findCreateTeamButton(page, findOpponentDialogStatus=0, btnCreateTeamTimeout=5000) {
    console.log(`waiting for create team button`);
    return await page.waitForSelector('.btn--create-team', { timeout: btnCreateTeamTimeout })
        .then(()=> { console.log('start the match'); return true; })
        .catch(async ()=> {
            if (findOpponentDialogStatus === 2) console.error('Is this account timed out from battle?');
            console.error('btn--create-team not detected');
            return false;
        });
}

async function launchBattle(page) {
    const maxRetries = 3;
    let retriesNum = 1;
    let btnCreateTeamTimeout = 50000;
    let findOpponentDialogStatus = await findSeekingEnemyModal(page);
    let isStartBattleSuccess = await findCreateTeamButton(page, findOpponentDialogStatus);

    while (!isStartBattleSuccess && retriesNum <= maxRetries) {
        console.log(`Launch battle iter-[${retriesNum}]`)
        if (findOpponentDialogStatus === 0) {
            console.log('waiting for battle button')
            isStartBattleSuccess = await page.waitForXPath("//button[contains(., 'BATTLE')]", { timeout: 20000 })
                .then(button => { button.click(); console.log('Battle button clicked'); return true })
                .catch(()=> { console.error('[ERROR] waiting for Battle button. is Splinterlands in maintenance?'); return false; });
            if (!isStartBattleSuccess) { await reload(page); await sleep(5000); retriesNum++; continue }
        
            findOpponentDialogStatus = await findSeekingEnemyModal(page);
        }

        if (findOpponentDialogStatus === 1 || findOpponentDialogStatus === 2) {
            if (findOpponentDialogStatus === 2) {
                console.log('opponent found?');
                btnCreateTeamTimeout = 5000;
            }
            isStartBattleSuccess = await findCreateTeamButton(page, findOpponentDialogStatus, btnCreateTeamTimeout);
        }

        if (!isStartBattleSuccess) {
            console.error('Refreshing the page and retrying to retrieve a battle');
            await reload(page);
            await sleep(5000);
        }

        retriesNum++;
    }

    return isStartBattleSuccess
}

async function clickSummonerCard(page, teamToPlay) {
    let clicked = true;

    await page.waitForXPath(`//div[@card_detail_id="${teamToPlay.summoner}"]`, { timeout: 10000 })
        .then(card => { card.click(); console.log(chalk.bold.greenBright(teamToPlay.summoner, 'clicked')); })
        .catch(()=>{
            clicked = false;
            console.log(chalk.bold.redBright('Summoner not clicked.'))
        });

    return clicked
}

async function clickFilterElement(page, teamToPlay, matchDetails) {
    let clicked = true;    
    const playTeamColor = teamActualSplinterToPlay(teamToPlay.cards.slice(0, 6)) || matchDetails.splinters[0]

    console.log('Dragon play TEAMCOLOR', playTeamColor)
    await page.waitForXPath(`//div[@data-original-title="${playTeamColor}"]`, { timeout: 8000 })
        .then(selector => { selector.click(); console.log(chalk.bold.greenBright('filter element clicked')) })
        .catch(()=> {
            clicked = false;
            console.log(chalk.bold.redBright('filter element not clicked'))
        })

    return clicked
}

async function clickMembersCard(page, teamToPlay) {
    let clicked = true;

    for (i = 1; i <= 6; i++) {
        console.log('play: ', teamToPlay.cards[i].toString());
        if (teamToPlay.cards[i]) {
            await page.waitForXPath(`//div[@card_detail_id="${teamToPlay.cards[i].toString()}"]`, { timeout: 10000 })
                .then(card => { card.click();console.log(chalk.bold.greenBright(teamToPlay.cards[i], 'clicked')) })
                .catch(()=> {
                    clicked = false;
                    console.log(chalk.bold.redBright(teamToPlay.cards[i], 'not clicked'));
                });
            if (!clicked) break
        } else {
            console.log('nocard ', i);
        }
        await page.waitForTimeout(1000);
    }

    return clicked
}

async function clickCreateTeamButton(page) {
    let clicked = true;

    await reload(page);
    await page.waitForTimeout(5000);
    await page.waitForSelector('.btn--create-team', { timeout: 10000 })
        .then(e=> { e.click(); console.log('btn--create-team clicked'); })
        .catch(()=>{
            clicked = false;
            console.log('Create team didnt work. Did the opponent surrender?');
        });

    return clicked
}

async function clickCards(page, teamToPlay, matchDetails) {
    const maxRetries = 3;
    let retriesNum = 1;
    let allCardsClicked = false;

    while (!allCardsClicked && retriesNum <= maxRetries) {
        console.log(`Click cards iter-[${retriesNum}]`);
        if (retriesNum > 1 && !await clickCreateTeamButton(page)) {
            retriesNum++;
            continue
        }

        if (!await clickSummonerCard(page, teamToPlay)) {
            retriesNum++;
            continue
        }
    
        if (card.color(teamToPlay.cards[0]) === 'Gold' && !await clickFilterElement(page, teamToPlay, matchDetails)) {
            retriesNum++;
            continue
        }
        await page.waitForTimeout(5000);
    
        if (!await clickMembersCard(page, teamToPlay)) {
            retriesNum++;
            continue
        }
        allCardsClicked = true;   
    }

    return allCardsClicked
}

async function findBattleResultsModal(page) {
    let isBattleResultVisible = false;

    console.log('check div.battle-results modal visibility');
    isBattleResultVisible = await page.waitForSelector('div.battle-results', { timeout: 5000, visible: true })
        .then(()=> { console.log('battle results visible'); return true; })
        .catch(()=> { console.log('battle results not visible'); return false; });

    if (!isBattleResultVisible) return

    try {
        const winner = await getElementText(page, 'section.player.winner .bio__name__display', 15000);
        if (winner.trim() == account) {
            const decWon = await getElementText(page, '.player.winner span.dec-reward span', 1000);
            console.log(chalk.green('You won! Reward: ' + decWon + ' DEC'));
            totalDec += !isNaN(parseFloat(decWon)) ? parseFloat(decWon) : 0 ;
            winTotal += 1;
        }
        else {
            console.log(chalk.red('You lost'));
            loseTotal += 1;
        }
    } catch {
        console.log('Could not find winner - draw?');
        undefinedTotal += 1;
    }
    await clickOnElement(page, '.btn--done', 20000, 10000);
    await clickOnElement(page, '#menu_item_battle', 20000, 10000);

    console.log('Total Battles: ' + (winTotal + loseTotal + undefinedTotal) + chalk.green(' - Win Total: ' + winTotal) + chalk.yellow(' - Draw? Total: ' + undefinedTotal) + chalk.red(' - Lost Total: ' + loseTotal));
    console.log(chalk.green('Total Earned: ' + totalDec + ' DEC'));

    return true
}

async function commenceBattle(page) {
    let waitForOpponentDialogStatus = 0;
    /*  waitForOpponentDialogStatus value list
        0: modal #wait_for_opponent_dialog has not appeared
        1: modal #wait_for_opponent_dialog has appeared and not closed
        2: modal #wait_for_opponent_dialog has appeared and closed
    */
    let btnRumbleTimeout = 20000;

    console.log('check #wait_for_opponent_dialog modal visibility');
    waitForOpponentDialogStatus = await page.waitForSelector('#wait_for_opponent_dialog', { timeout: 10000, visible: true })
        .then(()=> { console.log('wait_for_opponent_dialog visible'); return 1; })
        .catch(()=> { console.log('wait_for_opponent_dialog not visible'); return 0; });

    if (waitForOpponentDialogStatus === 1) {
        waitForOpponentDialogStatus = await page.waitForSelector('#wait_for_opponent_dialog', { timeout: 100000, hidden: true })
            .then(()=> { console.log('wait_for_opponent_dialog has closed'); btnRumbleTimeout = 5000; return 2; })
            .catch((e)=> { console.log(e.message); return 1; });
    }
    if (waitForOpponentDialogStatus === 0 || waitForOpponentDialogStatus === 1) {
        await reload(page);
        if (await findBattleResultsModal(page)) return
    }

    await page.waitForTimeout(5000);
    await page.waitForSelector('#btnRumble', { timeout: btnRumbleTimeout }).then(()=>console.log('btnRumble visible')).catch(()=>console.log('btnRumble not visible'));
    await page.waitForTimeout(5000);
    await page.$eval('#btnRumble', elem => elem.click()).then(()=>console.log('btnRumble clicked')).catch(()=>console.log('btnRumble didnt click')); //start rumble
    await page.waitForSelector('#btnSkip', { timeout: 10000 }).then(()=>console.log('btnSkip visible')).catch(()=>console.log('btnSkip not visible'));
    await page.$eval('#btnSkip', elem => elem.click()).then(()=>console.log('btnSkip clicked')).catch(()=>console.log('btnSkip not visible')); //skip rumble
    await page.waitForTimeout(5000);

    await findBattleResultsModal(page);
}

async function startBotPlayMatch(page, browser) {
    
    console.log( new Date().toLocaleString(), 'opening browser...')
=======
>>>>>>> 3b36be5a
    
    console.log('check #find_opponent_dialog modal visibility');
    findOpponentDialogStatus = await page.waitForSelector('#find_opponent_dialog', { timeout: visibleTimeout, visible: true })
        .then(()=> { console.log('find_opponent_dialog visible'); return 1; })
        .catch((e)=> { console.log(e.message); return 0; });

    if (findOpponentDialogStatus === 1) {
        console.log('waiting for an opponent...');
        findOpponentDialogStatus = await page.waitForSelector('#find_opponent_dialog', { timeout: 50000, hidden: true })
            .then(()=> { console.log('find_opponent_dialog has closed'); return 2; })
            .catch((e)=> { console.log(e.message); return 1; });
    }

    return findOpponentDialogStatus
}

async function findCreateTeamButton(page, findOpponentDialogStatus=0, btnCreateTeamTimeout=5000) {
    console.log(`waiting for create team button`);
    return await page.waitForSelector('.btn--create-team', { timeout: btnCreateTeamTimeout })
        .then(()=> { console.log('start the match'); return true; })
        .catch(async ()=> {
            if (findOpponentDialogStatus === 2) console.error('Is this account timed out from battle?');
            console.error('btn--create-team not detected');
            return false;
        });
}

async function launchBattle(page) {
    const maxRetries = 3;
    let retriesNum = 1;
    let btnCreateTeamTimeout = 50000;
    let findOpponentDialogStatus = await findSeekingEnemyModal(page);
    let isStartBattleSuccess = await findCreateTeamButton(page, findOpponentDialogStatus);

    while (!isStartBattleSuccess && retriesNum <= maxRetries) {
        console.log(`Launch battle iter-[${retriesNum}]`)
        if (findOpponentDialogStatus === 0) {
            console.log('waiting for battle button')
            isStartBattleSuccess = await page.waitForXPath("//button[contains(., 'BATTLE')]", { timeout: 20000 })
                .then(button => { button.click(); console.log('Battle button clicked'); return true })
                .catch(()=> { console.error('[ERROR] waiting for Battle button. is Splinterlands in maintenance?'); return false; });
            if (!isStartBattleSuccess) { await reload(page); await sleep(5000); retriesNum++; continue }
        
            findOpponentDialogStatus = await findSeekingEnemyModal(page);
        }

        if (findOpponentDialogStatus === 1 || findOpponentDialogStatus === 2) {
            if (findOpponentDialogStatus === 2) {
                console.log('opponent found?');
                btnCreateTeamTimeout = 5000;
            }
            isStartBattleSuccess = await findCreateTeamButton(page, findOpponentDialogStatus, btnCreateTeamTimeout);
        }

        if (!isStartBattleSuccess) {
            console.error('Refreshing the page and retrying to retrieve a battle');
            await reload(page);
            await sleep(5000);
        }

        retriesNum++;
    }

    return isStartBattleSuccess
}

async function clickSummonerCard(page, teamToPlay) {
    let clicked = true;

    await page.waitForXPath(`//div[@card_detail_id="${teamToPlay.summoner}"]`, { timeout: 10000 })
        .then(card => { card.click(); console.log(chalk.bold.greenBright(teamToPlay.summoner, 'clicked')); })
        .catch(()=>{
            clicked = false;
            console.log(chalk.bold.redBright('Summoner not clicked.'))
        });

    return clicked
}

async function clickFilterElement(page, teamToPlay, matchDetails) {
    let clicked = true;    
    const playTeamColor = teamActualSplinterToPlay(teamToPlay.cards.slice(0, 6)) || matchDetails.splinters[0]

    console.log('Dragon play TEAMCOLOR', playTeamColor)
    await page.waitForXPath(`//div[@data-original-title="${playTeamColor}"]`, { timeout: 8000 })
        .then(selector => { selector.click(); console.log(chalk.bold.greenBright('filter element clicked')) })
        .catch(()=> {
            clicked = false;
            console.log(chalk.bold.redBright('filter element not clicked'))
        })

    return clicked
}

async function clickMembersCard(page, teamToPlay) {
    let clicked = true;

    for (i = 1; i <= 6; i++) {
        console.log('play: ', teamToPlay.cards[i].toString());
        if (teamToPlay.cards[i]) {
            await page.waitForXPath(`//div[@card_detail_id="${teamToPlay.cards[i].toString()}"]`, { timeout: 10000 })
                .then(card => { card.click();console.log(chalk.bold.greenBright(teamToPlay.cards[i], 'clicked')) })
                .catch(()=> {
                    clicked = false;
                    console.log(chalk.bold.redBright(teamToPlay.cards[i], 'not clicked'));
                });
            if (!clicked) break
        } else {
            console.log('nocard ', i);
        }
        await page.waitForTimeout(1000);
    }

    return clicked
}

async function clickCreateTeamButton(page) {
    let clicked = true;

    await reload(page);
    await page.waitForTimeout(5000);
    await page.waitForSelector('.btn--create-team', { timeout: 10000 })
        .then(e=> { e.click(); console.log('btn--create-team clicked'); })
        .catch(()=>{
            clicked = false;
            console.log('Create team didnt work. Did the opponent surrender?');
        });

    return clicked
}

async function clickCards(page, teamToPlay, matchDetails) {
    const maxRetries = 3;
    let retriesNum = 1;
    let allCardsClicked = false;

    while (!allCardsClicked && retriesNum <= maxRetries) {
        console.log(`Click cards iter-[${retriesNum}]`);
        if (retriesNum > 1 && !await clickCreateTeamButton(page)) {
            retriesNum++;
            continue
        }

        if (!await clickSummonerCard(page, teamToPlay)) {
            retriesNum++;
            continue
        }
    
        if (card.color(teamToPlay.cards[0]) === 'Gold' && !await clickFilterElement(page, teamToPlay, matchDetails)) {
            retriesNum++;
            continue
        }
        await page.waitForTimeout(5000);
    
        if (!await clickMembersCard(page, teamToPlay)) {
            retriesNum++;
            continue
        }
        allCardsClicked = true;   
    }

    return allCardsClicked
}

async function startBotPlayMatch(page, browser) {
    
    console.log( new Date().toLocaleString(), 'opening browser...')
    try {
        await page.setUserAgent('Mozilla/5.0 (Windows NT 10.0; Win64; x64) AppleWebKit/537.36 (KHTML, like Gecko) Chrome/62.0.3163.100 Safari/537.36');
        await page.setViewport({
            width: 1800,
            height: 1500,
            deviceScaleFactor: 1,
        });

        await page.goto('https://splinterlands.io/');
        await page.waitForTimeout(8000);

        let item = await page.waitForSelector('#log_in_button > button', {
            visible: true,
        })
        .then(res => res)
        .catch(()=> console.log('Already logged in'))

<<<<<<< HEAD
    // LAUNCH the battle    
    if (!await launchBattle(page)) throw new Error('The Battle cannot start');

    // GET MANA, RULES, SPLINTERS, AND POSSIBLE TEAM
    await page.waitForTimeout(10000);
    let [mana, rules, splinters] = await Promise.all([
        splinterlandsPage.checkMatchMana(page).then((mana) => mana).catch(() => 'no mana'),
        splinterlandsPage.checkMatchRules(page).then((rulesArray) => rulesArray).catch(() => 'no rules'),
        splinterlandsPage.checkMatchActiveSplinters(page).then((splinters) => splinters).catch(() => 'no splinters')
    ]);

    const matchDetails = {
        mana: mana,
        rules: rules,
        splinters: splinters,
        myCards: myCards
    }
    await page.waitForTimeout(2000);
    const possibleTeams = await ask.possibleTeams(matchDetails, account).catch(e=>console.log('Error from possible team API call: ',e));

    if (possibleTeams && possibleTeams.length) {
        console.log('Possible Teams based on your cards: ', possibleTeams.length);
    } else {
        console.log('Error:', matchDetails, possibleTeams)
        throw new Error('NO TEAMS available to be played');
    }
    
    //TEAM SELECTION
    const teamToPlay = await ask.teamSelection(possibleTeams, matchDetails, quest, page.favouriteDeck);
    let startFightFail = false;
    if (teamToPlay) {
        await page.$eval('.btn--create-team', elem => elem.click())
            .then(()=>console.log('btn--create-team clicked'))
            .catch(async ()=>{
                console.log('Create team didnt work, waiting 5 sec and retry');
                await page.reload();
                await page.waitForTimeout(5000);
                await page.$eval('.btn--create-team', elem => elem.click())
                    .then(()=>console.log('btn--create-team clicked'))
                    .catch(()=>{
                        startFightFail = true;
                        console.log('Create team didnt work. Did the opponent surrender?');
                    });
            });
        if (startFightFail) {
            await reload(page);
            await findBattleResultsModal(page);
            return
        }
    } else {
        throw new Error('Team Selection error');
    }

    await page.waitForTimeout(5000);
    try {
        // Click cards based on teamToPlay value.
        if (!await clickCards(page, teamToPlay, matchDetails)) return

        // start fight
        await page.waitForTimeout(5000);
        await page.waitForSelector('.btn-green', { timeout: 1000 }).then(()=>console.log('btn-green visible')).catch(()=>console.log('btn-green not visible'));
        await page.$eval('.btn-green', elem => elem.click())
            .then(()=>console.log('btn-green clicked'))
            .catch(async ()=>{
                console.log('Start Fight didnt work, waiting 5 sec and retry');
                await page.waitForTimeout(5000);
                await page.$eval('.btn-green', elem => elem.click())
                    .then(()=>console.log('btn-green clicked'))
                    .catch(()=>{
                        startFightFail = true;
                        console.log('Start Fight didnt work. Did the opponent surrender?');
                    });
            });

        if (!startFightFail) await commenceBattle(page);
        else await findBattleResultsModal(page);
=======
        if (item != undefined)
        {console.log('Login attempt...')
            await splinterlandsPage.login(page, account, password).catch(e=>{
                console.log(e);
                throw new Error('Login Error');
            });
        }

        await page.goto('https://splinterlands.io/?p=battle_history');
        await page.waitForTimeout(8000);
        await closePopups(page);
        await closePopups(page);

        const ecr = await checkEcr(page);
        if (ecr === undefined) throw new Error('Fail to get ECR.')
    
        if (process.env.ECR_STOP_LIMIT && process.env.ECR_RECOVER_TO && ecr < parseFloat(process.env.ECR_STOP_LIMIT)) {
            if (ecr < parseFloat(process.env.ECR_STOP_LIMIT)) {
                console.log(chalk.bold.red(`ECR lower than limit ${process.env.ECR_STOP_LIMIT}%. reduce the limit in the env file config or wait until ECR will be at ${process.env.ECR_RECOVER_TO || '100'}%`));
            } else if (ecr < parseFloat(process.env.ECR_RECOVER_TO)) {
                console.log(chalk.bold.red(`ECR Not yet Recovered to ${process.env.ECR_RECOVER_TO}`));
            }
            
            // calculating time needed for recovery
            ecrNeededToRecover = parseFloat(process.env.ECR_RECOVER_TO) - parseFloat(ecr);
            recoveryTimeInHours = Math.ceil(ecrNeededToRecover / ecrRecoveryRatePerHour);
            
            console.log(chalk.bold.white(`Time needed to recover ECR, approximately ${recoveryTimeInHours * 60} minutes.`));
            await closeBrowser(browser);
            console.log(chalk.bold.white(`Initiating sleep mode. The bot will awaken at ${new Date(Date.now() + recoveryTimeInHours * 3600 * 1000).toLocaleString()}`));
            await sleep(recoveryTimeInHours * 3600 * 1000);
    
            throw new Error(`Restart needed.`);
        }
        
        console.log('getting user quest info from splinterlands API...')
        const quest = await getQuest();
        if(!quest) {
            console.log('Error for quest details. Splinterlands API didnt work or you used incorrect username, remove @ and dont use email')
        }
    
        if(process.env.SKIP_QUEST && quest?.splinter && process.env.SKIP_QUEST.split(',').includes(quest?.splinter) && quest?.total !== quest?.completed) {
            try {
                await page.click('#quest_new_btn')
                    .then(async a=>{
                        await page.reload();
                        console.log('New quest requested')})
                    .catch(e=>console.log('Cannot click on new quest'))
    
            } catch(e) {
                console.log('Error while skipping new quest')
            }
        }
    
        console.log('getting user cards collection from splinterlands API...')
        const myCards = await getCards()
            .then((x)=>{console.log('cards retrieved'); return x})
            .catch(()=>console.log('cards collection api didnt respond. Did you use username? avoid email!')); 
    
        if(myCards) {
            console.log(account, ' deck size: '+myCards.length)
        } else {
            console.log(account, ' playing only basic cards')
        }
    
        //check if season reward is available
        if (process.env.CLAIM_SEASON_REWARD === 'true') {
            try {
                console.log('Season reward check: ');
                await page.waitForSelector('#claim-btn', { visible:true, timeout: 3000 })
                .then(async (button) => {
                    button.click();
                    console.log(`claiming the season reward. you can check them here https://peakmonsters.com/@${account}/explorer`);
                    await page.waitForTimeout(20000);
                    await page.reload();
    
                })
                .catch(()=>console.log(`no season reward to be claimed, but you can still check your data here https://peakmonsters.com/@${account}/explorer`));
                await page.waitForTimeout(3000);
                await page.reload();
            }
            catch (e) {
                console.info('no season reward to be claimed')
            }
        }
    
        //if quest done claim reward. default to true. to deactivate daily quest rewards claim, set CLAIM_DAILY_QUEST_REWARD false in the env file
        console.log('claim daily quest setting:', process.env.CLAIM_DAILY_QUEST_REWARD, 'Quest details: ', quest);
        const isClaimDailyQuestMode = process.env.CLAIM_DAILY_QUEST_REWARD === 'false' ? false : true; 
        if (isClaimDailyQuestMode === true) {
            try {
                await page.waitForSelector('#quest_claim_btn', { timeout: 5000 })
                    .then(button => button.click());
            } catch (e) {
                console.info('no quest reward to be claimed waiting for the battle...')
            }
        }
        await page.waitForTimeout(5000);

        // LAUNCH the battle    
        if (!await launchBattle(page)) throw new Error('The Battle cannot start');

        // GET MANA, RULES, SPLINTERS, AND POSSIBLE TEAM
        await page.waitForTimeout(10000);
        let [mana, rules, splinters] = await Promise.all([
            splinterlandsPage.checkMatchMana(page).then((mana) => mana).catch(() => 'no mana'),
            splinterlandsPage.checkMatchRules(page).then((rulesArray) => rulesArray).catch(() => 'no rules'),
            splinterlandsPage.checkMatchActiveSplinters(page).then((splinters) => splinters).catch(() => 'no splinters')
        ]);

        const matchDetails = {
            mana: mana,
            rules: rules,
            splinters: splinters,
            myCards: myCards
        }
        await page.waitForTimeout(2000);
        const possibleTeams = await ask.possibleTeams(matchDetails, account).catch(e=>console.log('Error from possible team API call: ',e));

        if (possibleTeams && possibleTeams.length) {
            console.log('Possible Teams based on your cards: ', possibleTeams.length);
        } else {
            console.log('Error:', matchDetails, possibleTeams)
            throw new Error('NO TEAMS available to be played');
        }
        
        //TEAM SELECTION
        const teamToPlay = await ask.teamSelection(possibleTeams, matchDetails, quest, page.favouriteDeck);
        let startFightFail = false;
        if (teamToPlay) {
            await page.$eval('.btn--create-team', elem => elem.click())
                .then(()=>console.log('btn--create-team clicked'))
                .catch(async ()=>{
                    console.log('Create team didnt work, waiting 5 sec and retry');
                    await page.reload();
                    await page.waitForTimeout(5000);
                    await page.$eval('.btn--create-team', elem => elem.click())
                        .then(()=>console.log('btn--create-team clicked'))
                        .catch(()=>{
                            startFightFail = true;
                            console.log('Create team didnt work. Did the opponent surrender?');
                        });
                });
            if (startFightFail) return
        } else {
            throw new Error('Team Selection error');
        }

        await page.waitForTimeout(5000);
    
        // Click cards based on teamToPlay value.
        if (!await clickCards(page, teamToPlay, matchDetails)) return

        // start fight
        await page.waitForTimeout(5000);
        await page.waitForSelector('.btn-green', { timeout: 1000 }).then(()=>console.log('btn-green visible')).catch(()=>console.log('btn-green not visible'));
        await page.$eval('.btn-green', elem => elem.click())
            .then(()=>console.log('btn-green clicked'))
            .catch(async ()=>{
                console.log('Start Fight didnt work, waiting 5 sec and retry');
                await page.waitForTimeout(5000);
                await page.$eval('.btn-green', elem => elem.click())
                    .then(()=>console.log('btn-green clicked'))
                    .catch(()=>{
                        startFightFail = true;
                        console.log('Start Fight didnt work. Did the opponent surrender?');
                    });
            });
        if (startFightFail) return

        await page.waitForTimeout(5000);
        await page.waitForSelector('#btnRumble', { timeout: 90000 }).then(()=>console.log('btnRumble visible')).catch(()=>console.log('btnRumble not visible'));
        await page.waitForTimeout(5000);
        await page.$eval('#btnRumble', elem => elem.click()).then(()=>console.log('btnRumble clicked')).catch(()=>console.log('btnRumble didnt click')); //start rumble
        await page.waitForSelector('#btnSkip', { timeout: 10000 }).then(()=>console.log('btnSkip visible')).catch(()=>console.log('btnSkip not visible'));
        await page.$eval('#btnSkip', elem => elem.click()).then(()=>console.log('btnSkip clicked')).catch(()=>console.log('btnSkip not visible')); //skip rumble
        await page.waitForTimeout(5000);
            try {
                const winner = await getElementText(page, 'section.player.winner .bio__name__display', 15000);
                if (winner.trim() == account) {
                    const decWon = await getElementText(page, '.player.winner span.dec-reward span', 1000);
                    console.log(chalk.green('You won! Reward: ' + decWon + ' DEC'));
                    totalDec += !isNaN(parseFloat(decWon)) ? parseFloat(decWon) : 0 ;
                    winTotal += 1;
                }
                else {
                    console.log(chalk.red('You lost'));
                    loseTotal += 1;
                }
            } catch {
                console.log('Could not find winner - draw?');
                undefinedTotal += 1;
            }
            await clickOnElement(page, '.btn--done', 20000, 10000);
            await clickOnElement(page, '#menu_item_battle', 20000, 10000);

            console.log('Total Battles: ' + (winTotal + loseTotal + undefinedTotal) + chalk.green(' - Win Total: ' + winTotal) + chalk.yellow(' - Draw? Total: ' + undefinedTotal) + chalk.red(' - Lost Total: ' + loseTotal));
            console.log(chalk.green('Total Earned: ' + totalDec + ' DEC'));
            
>>>>>>> 3b36be5a
    } catch (e) {
            console.log('Error handling browser not opened, internet connection issues, or battle cannot start:', e)
    }
}

// 30 MINUTES INTERVAL BETWEEN EACH MATCH (if not specified in the .env file)
const sleepingTimeInMinutes = process.env.MINUTES_BATTLES_INTERVAL || 30;
const sleepingTime = sleepingTimeInMinutes * 60000;
const isHeadlessMode = process.env.HEADLESS === 'false' ? false : true; 
const executablePath = process.env.CHROME_EXEC || null;
let puppeteer_options = {
    headless: isHeadlessMode, // default is true
    args: ['--no-sandbox',
    '--disable-setuid-sandbox',
    //'--disable-dev-shm-usage',
    //'--disable-accelerated-2d-canvas',
    // '--disable-canvas-aa', 
    // '--disable-2d-canvas-clip-aa', 
    //'--disable-gl-drawing-for-tests', 
    // '--no-first-run',
    // '--no-zygote', 
    '--disable-dev-shm-usage', 
    // '--use-gl=swiftshader', 
    // '--single-process', // <- this one doesn't works in Windows
    // '--disable-gpu',
    // '--enable-webgl',
    // '--hide-scrollbars',
    '--mute-audio',
    // '--disable-infobars',
    // '--disable-breakpad',
    '--disable-web-security']
}
if (executablePath) {
    puppeteer_options['executablePath'] = executablePath;
}


const blockedResources = [
    'splinterlands.com/players/item_details',
    'splinterlands.com/players/event',
    'splinterlands.com/market/for_sale_grouped',
    'splinterlands.com/battle/history2',
    'splinterlands.com/players/messages',
    'facebook.com',
    'google-analytics.com',
    'twitter.com',
];

async function run() {
    let start = true

    console.log('START ', account, new Date().toLocaleString())
    const browser = await puppeteer.launch(puppeteer_options);
    
    //const page = await browser.newPage();
    let [page] = await browser.pages();

    // NOT WORKING on ALL the machines
    // await page.setRequestInterception(true);
    // page.on('request', (interceptedRequest) => {
    //     //    console.log("URL: " + interceptedRequest.url())
    //     //            page.on('request', (request) => {
    //         // BLOCK CERTAIN DOMAINS
    //         if (blockedResources.some(resource => interceptedRequest.url().includes(resource))){
    //     //        console.log("Blocked: " + interceptedRequest.url());
    //             interceptedRequest.abort();
    //         // ALLOW OTHER REQUESTS
    //         } else {
    //             interceptedRequest.continue();
    //     }
    //       });
    await page.setDefaultNavigationTimeout(500000);
    await page.on('dialog', async dialog => {
        await dialog.accept();
    });
    await page.on('error', function(err) {
        const errorMessage = err.toString();
        console.log('browser error: ', errorMessage)
    });
    await page.on('pageerror', function(err) {
        const errorMessage = err.toString();
        console.log('browser page error: ', errorMessage)
    });
    page.goto('https://splinterlands.io/');
    page.recoverStatus = 0;
    page.favouriteDeck = process.env.FAVOURITE_DECK || '';
    while (start) {
        console.log('Recover Status: ', page.recoverStatus)
        if(!process.env.API) {
            console.log(chalk.bold.redBright.bgBlack('Dont pay scammers!'));
            console.log(chalk.bold.whiteBright.bgBlack('If you need support for the bot, join the telegram group https://t.me/splinterlandsbot and discord https://discord.gg/bR6cZDsFSX'));
            console.log(chalk.bold.greenBright.bgBlack('If you interested in a higher winning rate with the private API, contact the owner via discord or telegram'));     
        }
        await startBotPlayMatch(page, browser)
            .then(async () => {
                console.log('Closing battle', new Date().toLocaleString());
                
                if (isMultiAccountMode) {
                    start = false;
                    await closeBrowser(browser);
                } else {
                    await page.waitForTimeout(5000);
                    console.log(account, 'waiting for the next battle in', sleepingTime / 1000 / 60 , 'minutes at', new Date(Date.now() + sleepingTime).toLocaleString());
                    await sleep(sleepingTime);
                }
            })
            .catch((e) => {
                console.log(e);
                start = false;
            })
    }
    if (!isMultiAccountMode) {
        await restart(browser);
    }
}

async function closeBrowser(browser) {
    console.log('Closing browser...')
    await browser.close()
        .then(()=>{console.log('Browser closed.')})
        .catch((e)=>{console.log(chalk.bold.redBright.bgBlack('Fail to close browser. Reason:'), chalk.bold.whiteBright.bgBlack(e.message))});
}

async function restart(browser) {
    console.log(chalk.bold.redBright.bgBlack('Restarting bot...'))
    await closeBrowser(browser);
    await run();
}

function setupAccount(uname, pword, multiAcc) {
    account = uname;
    password = pword;
    isMultiAccountMode = multiAcc;
}

exports.run = run;
exports.setupAccount = setupAccount;<|MERGE_RESOLUTION|>--- conflicted
+++ resolved
@@ -56,7 +56,6 @@
         1: modal #find_opponent_dialog has appeared and not closed
         2: modal #find_opponent_dialog has appeared and closed
     */
-<<<<<<< HEAD
     
     console.log('check #find_opponent_dialog modal visibility');
     findOpponentDialogStatus = await page.waitForSelector('#find_opponent_dialog', { timeout: visibleTimeout, visible: true })
@@ -298,175 +297,6 @@
 async function startBotPlayMatch(page, browser) {
     
     console.log( new Date().toLocaleString(), 'opening browser...')
-=======
->>>>>>> 3b36be5a
-    
-    console.log('check #find_opponent_dialog modal visibility');
-    findOpponentDialogStatus = await page.waitForSelector('#find_opponent_dialog', { timeout: visibleTimeout, visible: true })
-        .then(()=> { console.log('find_opponent_dialog visible'); return 1; })
-        .catch((e)=> { console.log(e.message); return 0; });
-
-    if (findOpponentDialogStatus === 1) {
-        console.log('waiting for an opponent...');
-        findOpponentDialogStatus = await page.waitForSelector('#find_opponent_dialog', { timeout: 50000, hidden: true })
-            .then(()=> { console.log('find_opponent_dialog has closed'); return 2; })
-            .catch((e)=> { console.log(e.message); return 1; });
-    }
-
-    return findOpponentDialogStatus
-}
-
-async function findCreateTeamButton(page, findOpponentDialogStatus=0, btnCreateTeamTimeout=5000) {
-    console.log(`waiting for create team button`);
-    return await page.waitForSelector('.btn--create-team', { timeout: btnCreateTeamTimeout })
-        .then(()=> { console.log('start the match'); return true; })
-        .catch(async ()=> {
-            if (findOpponentDialogStatus === 2) console.error('Is this account timed out from battle?');
-            console.error('btn--create-team not detected');
-            return false;
-        });
-}
-
-async function launchBattle(page) {
-    const maxRetries = 3;
-    let retriesNum = 1;
-    let btnCreateTeamTimeout = 50000;
-    let findOpponentDialogStatus = await findSeekingEnemyModal(page);
-    let isStartBattleSuccess = await findCreateTeamButton(page, findOpponentDialogStatus);
-
-    while (!isStartBattleSuccess && retriesNum <= maxRetries) {
-        console.log(`Launch battle iter-[${retriesNum}]`)
-        if (findOpponentDialogStatus === 0) {
-            console.log('waiting for battle button')
-            isStartBattleSuccess = await page.waitForXPath("//button[contains(., 'BATTLE')]", { timeout: 20000 })
-                .then(button => { button.click(); console.log('Battle button clicked'); return true })
-                .catch(()=> { console.error('[ERROR] waiting for Battle button. is Splinterlands in maintenance?'); return false; });
-            if (!isStartBattleSuccess) { await reload(page); await sleep(5000); retriesNum++; continue }
-        
-            findOpponentDialogStatus = await findSeekingEnemyModal(page);
-        }
-
-        if (findOpponentDialogStatus === 1 || findOpponentDialogStatus === 2) {
-            if (findOpponentDialogStatus === 2) {
-                console.log('opponent found?');
-                btnCreateTeamTimeout = 5000;
-            }
-            isStartBattleSuccess = await findCreateTeamButton(page, findOpponentDialogStatus, btnCreateTeamTimeout);
-        }
-
-        if (!isStartBattleSuccess) {
-            console.error('Refreshing the page and retrying to retrieve a battle');
-            await reload(page);
-            await sleep(5000);
-        }
-
-        retriesNum++;
-    }
-
-    return isStartBattleSuccess
-}
-
-async function clickSummonerCard(page, teamToPlay) {
-    let clicked = true;
-
-    await page.waitForXPath(`//div[@card_detail_id="${teamToPlay.summoner}"]`, { timeout: 10000 })
-        .then(card => { card.click(); console.log(chalk.bold.greenBright(teamToPlay.summoner, 'clicked')); })
-        .catch(()=>{
-            clicked = false;
-            console.log(chalk.bold.redBright('Summoner not clicked.'))
-        });
-
-    return clicked
-}
-
-async function clickFilterElement(page, teamToPlay, matchDetails) {
-    let clicked = true;    
-    const playTeamColor = teamActualSplinterToPlay(teamToPlay.cards.slice(0, 6)) || matchDetails.splinters[0]
-
-    console.log('Dragon play TEAMCOLOR', playTeamColor)
-    await page.waitForXPath(`//div[@data-original-title="${playTeamColor}"]`, { timeout: 8000 })
-        .then(selector => { selector.click(); console.log(chalk.bold.greenBright('filter element clicked')) })
-        .catch(()=> {
-            clicked = false;
-            console.log(chalk.bold.redBright('filter element not clicked'))
-        })
-
-    return clicked
-}
-
-async function clickMembersCard(page, teamToPlay) {
-    let clicked = true;
-
-    for (i = 1; i <= 6; i++) {
-        console.log('play: ', teamToPlay.cards[i].toString());
-        if (teamToPlay.cards[i]) {
-            await page.waitForXPath(`//div[@card_detail_id="${teamToPlay.cards[i].toString()}"]`, { timeout: 10000 })
-                .then(card => { card.click();console.log(chalk.bold.greenBright(teamToPlay.cards[i], 'clicked')) })
-                .catch(()=> {
-                    clicked = false;
-                    console.log(chalk.bold.redBright(teamToPlay.cards[i], 'not clicked'));
-                });
-            if (!clicked) break
-        } else {
-            console.log('nocard ', i);
-        }
-        await page.waitForTimeout(1000);
-    }
-
-    return clicked
-}
-
-async function clickCreateTeamButton(page) {
-    let clicked = true;
-
-    await reload(page);
-    await page.waitForTimeout(5000);
-    await page.waitForSelector('.btn--create-team', { timeout: 10000 })
-        .then(e=> { e.click(); console.log('btn--create-team clicked'); })
-        .catch(()=>{
-            clicked = false;
-            console.log('Create team didnt work. Did the opponent surrender?');
-        });
-
-    return clicked
-}
-
-async function clickCards(page, teamToPlay, matchDetails) {
-    const maxRetries = 3;
-    let retriesNum = 1;
-    let allCardsClicked = false;
-
-    while (!allCardsClicked && retriesNum <= maxRetries) {
-        console.log(`Click cards iter-[${retriesNum}]`);
-        if (retriesNum > 1 && !await clickCreateTeamButton(page)) {
-            retriesNum++;
-            continue
-        }
-
-        if (!await clickSummonerCard(page, teamToPlay)) {
-            retriesNum++;
-            continue
-        }
-    
-        if (card.color(teamToPlay.cards[0]) === 'Gold' && !await clickFilterElement(page, teamToPlay, matchDetails)) {
-            retriesNum++;
-            continue
-        }
-        await page.waitForTimeout(5000);
-    
-        if (!await clickMembersCard(page, teamToPlay)) {
-            retriesNum++;
-            continue
-        }
-        allCardsClicked = true;   
-    }
-
-    return allCardsClicked
-}
-
-async function startBotPlayMatch(page, browser) {
-    
-    console.log( new Date().toLocaleString(), 'opening browser...')
     try {
         await page.setUserAgent('Mozilla/5.0 (Windows NT 10.0; Win64; x64) AppleWebKit/537.36 (KHTML, like Gecko) Chrome/62.0.3163.100 Safari/537.36');
         await page.setViewport({
@@ -484,84 +314,6 @@
         .then(res => res)
         .catch(()=> console.log('Already logged in'))
 
-<<<<<<< HEAD
-    // LAUNCH the battle    
-    if (!await launchBattle(page)) throw new Error('The Battle cannot start');
-
-    // GET MANA, RULES, SPLINTERS, AND POSSIBLE TEAM
-    await page.waitForTimeout(10000);
-    let [mana, rules, splinters] = await Promise.all([
-        splinterlandsPage.checkMatchMana(page).then((mana) => mana).catch(() => 'no mana'),
-        splinterlandsPage.checkMatchRules(page).then((rulesArray) => rulesArray).catch(() => 'no rules'),
-        splinterlandsPage.checkMatchActiveSplinters(page).then((splinters) => splinters).catch(() => 'no splinters')
-    ]);
-
-    const matchDetails = {
-        mana: mana,
-        rules: rules,
-        splinters: splinters,
-        myCards: myCards
-    }
-    await page.waitForTimeout(2000);
-    const possibleTeams = await ask.possibleTeams(matchDetails, account).catch(e=>console.log('Error from possible team API call: ',e));
-
-    if (possibleTeams && possibleTeams.length) {
-        console.log('Possible Teams based on your cards: ', possibleTeams.length);
-    } else {
-        console.log('Error:', matchDetails, possibleTeams)
-        throw new Error('NO TEAMS available to be played');
-    }
-    
-    //TEAM SELECTION
-    const teamToPlay = await ask.teamSelection(possibleTeams, matchDetails, quest, page.favouriteDeck);
-    let startFightFail = false;
-    if (teamToPlay) {
-        await page.$eval('.btn--create-team', elem => elem.click())
-            .then(()=>console.log('btn--create-team clicked'))
-            .catch(async ()=>{
-                console.log('Create team didnt work, waiting 5 sec and retry');
-                await page.reload();
-                await page.waitForTimeout(5000);
-                await page.$eval('.btn--create-team', elem => elem.click())
-                    .then(()=>console.log('btn--create-team clicked'))
-                    .catch(()=>{
-                        startFightFail = true;
-                        console.log('Create team didnt work. Did the opponent surrender?');
-                    });
-            });
-        if (startFightFail) {
-            await reload(page);
-            await findBattleResultsModal(page);
-            return
-        }
-    } else {
-        throw new Error('Team Selection error');
-    }
-
-    await page.waitForTimeout(5000);
-    try {
-        // Click cards based on teamToPlay value.
-        if (!await clickCards(page, teamToPlay, matchDetails)) return
-
-        // start fight
-        await page.waitForTimeout(5000);
-        await page.waitForSelector('.btn-green', { timeout: 1000 }).then(()=>console.log('btn-green visible')).catch(()=>console.log('btn-green not visible'));
-        await page.$eval('.btn-green', elem => elem.click())
-            .then(()=>console.log('btn-green clicked'))
-            .catch(async ()=>{
-                console.log('Start Fight didnt work, waiting 5 sec and retry');
-                await page.waitForTimeout(5000);
-                await page.$eval('.btn-green', elem => elem.click())
-                    .then(()=>console.log('btn-green clicked'))
-                    .catch(()=>{
-                        startFightFail = true;
-                        console.log('Start Fight didnt work. Did the opponent surrender?');
-                    });
-            });
-
-        if (!startFightFail) await commenceBattle(page);
-        else await findBattleResultsModal(page);
-=======
         if (item != undefined)
         {console.log('Login attempt...')
             await splinterlandsPage.login(page, account, password).catch(e=>{
@@ -730,38 +482,9 @@
                         console.log('Start Fight didnt work. Did the opponent surrender?');
                     });
             });
-        if (startFightFail) return
-
-        await page.waitForTimeout(5000);
-        await page.waitForSelector('#btnRumble', { timeout: 90000 }).then(()=>console.log('btnRumble visible')).catch(()=>console.log('btnRumble not visible'));
-        await page.waitForTimeout(5000);
-        await page.$eval('#btnRumble', elem => elem.click()).then(()=>console.log('btnRumble clicked')).catch(()=>console.log('btnRumble didnt click')); //start rumble
-        await page.waitForSelector('#btnSkip', { timeout: 10000 }).then(()=>console.log('btnSkip visible')).catch(()=>console.log('btnSkip not visible'));
-        await page.$eval('#btnSkip', elem => elem.click()).then(()=>console.log('btnSkip clicked')).catch(()=>console.log('btnSkip not visible')); //skip rumble
-        await page.waitForTimeout(5000);
-            try {
-                const winner = await getElementText(page, 'section.player.winner .bio__name__display', 15000);
-                if (winner.trim() == account) {
-                    const decWon = await getElementText(page, '.player.winner span.dec-reward span', 1000);
-                    console.log(chalk.green('You won! Reward: ' + decWon + ' DEC'));
-                    totalDec += !isNaN(parseFloat(decWon)) ? parseFloat(decWon) : 0 ;
-                    winTotal += 1;
-                }
-                else {
-                    console.log(chalk.red('You lost'));
-                    loseTotal += 1;
-                }
-            } catch {
-                console.log('Could not find winner - draw?');
-                undefinedTotal += 1;
-            }
-            await clickOnElement(page, '.btn--done', 20000, 10000);
-            await clickOnElement(page, '#menu_item_battle', 20000, 10000);
-
-            console.log('Total Battles: ' + (winTotal + loseTotal + undefinedTotal) + chalk.green(' - Win Total: ' + winTotal) + chalk.yellow(' - Draw? Total: ' + undefinedTotal) + chalk.red(' - Lost Total: ' + loseTotal));
-            console.log(chalk.green('Total Earned: ' + totalDec + ' DEC'));
-            
->>>>>>> 3b36be5a
+
+        if (!startFightFail) await commenceBattle(page);
+        else await findBattleResultsModal(page);
     } catch (e) {
             console.log('Error handling browser not opened, internet connection issues, or battle cannot start:', e)
     }
